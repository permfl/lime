"""
Functions for explaining classifiers that use tabular data (matrices).
"""
import collections
import copy
from functools import partial
import json
import warnings

import numpy as np
import sklearn
import sklearn.preprocessing
from sklearn.utils import check_random_state

from lime.discretize import QuartileDiscretizer
from lime.discretize import DecileDiscretizer
from lime.discretize import EntropyDiscretizer
from lime.discretize import BaseDiscretizer
from lime.discretize import StatsDiscretizer
from . import explanation
from . import lime_base


class TableDomainMapper(explanation.DomainMapper):
    """Maps feature ids to names, generates table views, etc"""

    def __init__(self, feature_names, feature_values, scaled_row,
                 categorical_features, discretized_feature_names=None):
        """Init.

        Args:
            feature_names: list of feature names, in order
            feature_values: list of strings with the values of the original row
            scaled_row: scaled row
            categorical_features: list of categorical features ids (ints)
        """
        self.exp_feature_names = feature_names
        self.discretized_feature_names = discretized_feature_names
        self.feature_names = feature_names
        self.feature_values = feature_values
        self.scaled_row = scaled_row
        self.all_categorical = len(categorical_features) == len(scaled_row)
        self.categorical_features = categorical_features

    def map_exp_ids(self, exp):
        """Maps ids to feature names.

        Args:
            exp: list of tuples [(id, weight), (id,weight)]

        Returns:
            list of tuples (feature_name, weight)
        """
        names = self.exp_feature_names
        if self.discretized_feature_names is not None:
            names = self.discretized_feature_names
        return [(names[x[0]], x[1]) for x in exp]

    def visualize_instance_html(self,
                                exp,
                                label,
                                div_name,
                                exp_object_name,
                                show_table=True,
                                show_all=False):
        """Shows the current example in a table format.

        Args:
             exp: list of tuples [(id, weight), (id,weight)]
             label: label id (integer)
             div_name: name of div object to be used for rendering(in js)
             exp_object_name: name of js explanation object
             show_table: if False, don't show table visualization.
             show_all: if True, show zero-weighted features in the table.
        """
        if not show_table:
            return ''
        weights = [0] * len(self.feature_names)
        for x in exp:
            weights[x[0]] = x[1]
        out_list = list(zip(self.exp_feature_names,
                            self.feature_values,
                            weights))
        if not show_all:
            out_list = [out_list[x[0]] for x in exp]
        ret = u'''
            %s.show_raw_tabular(%s, %d, %s);
        ''' % (exp_object_name, json.dumps(out_list, ensure_ascii=False), label, div_name)
        return ret


class LimeTabularExplainer(object):
    """Explains predictions on tabular (i.e. matrix) data.
    For numerical features, perturb them by sampling from a Normal(0,1) and
    doing the inverse operation of mean-centering and scaling, according to the
    means and stds in the training data. For categorical features, perturb by
    sampling according to the training distribution, and making a binary
    feature that is 1 when the value is the same as the instance being
    explained."""

    def __init__(self,
                 training_data,
                 mode="classification",
                 training_labels=None,
                 feature_names=None,
                 categorical_features=None,
                 categorical_names=None,
                 kernel_width=None,
                 kernel=None,
                 verbose=False,
                 class_names=None,
                 feature_selection='auto',
                 discretize_continuous=True,
                 discretizer='quartile',
                 sample_around_instance=False,
                 random_state=None,
                 training_data_stats=None):
        """Init function.

        Args:
            training_data: numpy 2d array
            mode: "classification" or "regression"
            training_labels: labels for training data. Not required, but may be
                used by discretizer.
            feature_names: list of names (strings) corresponding to the columns
                in the training data.
            categorical_features: list of indices (ints) corresponding to the
                categorical columns. Everything else will be considered
                continuous. Values in these columns MUST be integers.
            categorical_names: map from int to list of names, where
                categorical_names[x][y] represents the name of the yth value of
                column x.
            kernel_width: kernel width for the exponential kernel.
                If None, defaults to sqrt (number of columns) * 0.75
            kernel: similarity kernel that takes euclidean distances and kernel
                width as input and outputs weights in (0,1). If None, defaults to
                an exponential kernel.
            verbose: if true, print local prediction values from linear model
            class_names: list of class names, ordered according to whatever the
                classifier is using. If not present, class names will be '0',
                '1', ...
            feature_selection: feature selection method. can be
                'forward_selection', 'lasso_path', 'none' or 'auto'.
                See function 'explain_instance_with_data' in lime_base.py for
                details on what each of the options does.
            discretize_continuous: if True, all non-categorical features will
                be discretized into quartiles.
            discretizer: only matters if discretize_continuous is True. Options
                are 'quartile', 'decile', 'entropy' or a BaseDiscretizer
                instance.
            sample_around_instance: if True, will sample continuous features
                in perturbed samples from a normal centered at the instance
                being explained. Otherwise, the normal is centered on the mean
                of the feature data.
            random_state: an integer or numpy.RandomState that will be used to
                generate random numbers. If None, the random state will be
                initialized using the internal numpy seed.
            training_data_stats: a dict object having the details of training data
                statistics.If None, training data information will be used, only matters
                if discretize_continuous is True
        """
        self.random_state = check_random_state(random_state)
        self.mode = mode
        self.categorical_names = categorical_names or {}
        self.sample_around_instance = sample_around_instance
        self.training_data_stats = training_data_stats

        # Check and raise proper error in stats are supplied in non-descritized path
        if self.training_data_stats:
            self.validate_training_data_stats(self.training_data_stats)

        if categorical_features is None:
            categorical_features = []
        if feature_names is None:
            feature_names = [str(i) for i in range(training_data.shape[1])]

        self.categorical_features = list(categorical_features)
        self.feature_names = list(feature_names)

        self.discretizer = None
        if discretize_continuous:
            # Set the discretizer if training data stats are provided
            if self.training_data_stats:
                discretizer = StatsDiscretizer(training_data, self.categorical_features,
                                               self.feature_names, labels=training_labels,
                                               data_stats=self.training_data_stats)

            if discretizer == 'quartile':
                self.discretizer = QuartileDiscretizer(
                        training_data, self.categorical_features,
                        self.feature_names, labels=training_labels)
            elif discretizer == 'decile':
                self.discretizer = DecileDiscretizer(
                        training_data, self.categorical_features,
                        self.feature_names, labels=training_labels)
            elif discretizer == 'entropy':
                self.discretizer = EntropyDiscretizer(
                        training_data, self.categorical_features,
                        self.feature_names, labels=training_labels)
            elif isinstance(discretizer, BaseDiscretizer):
                self.discretizer = discretizer
            else:
                raise ValueError('''Discretizer must be 'quartile',''' +
                                 ''' 'decile', 'entropy' or a''' +
                                 ''' BaseDiscretizer instance''')
            self.categorical_features = list(range(training_data.shape[1]))

            # Get the discretized_training_data when the stats are not provided
            if(self.training_data_stats is None):
                discretized_training_data = self.discretizer.discretize(
                    training_data)

        if kernel_width is None:
            kernel_width = np.sqrt(training_data.shape[1]) * .75
        kernel_width = float(kernel_width)

        if kernel is None:
            def kernel(d, kernel_width):
                return np.sqrt(np.exp(-(d ** 2) / kernel_width ** 2))

        kernel_fn = partial(kernel, kernel_width=kernel_width)

        self.feature_selection = feature_selection
        self.base = lime_base.LimeBase(kernel_fn, verbose, random_state=self.random_state)
        self.class_names = class_names

        # Though set has no role to play if training data stats are provided
        self.scaler = None
        self.scaler = sklearn.preprocessing.StandardScaler(with_mean=False)
        self.scaler.fit(training_data)
        self.feature_values = {}
        self.feature_frequencies = {}

        for feature in self.categorical_features:
            if training_data_stats is None:
                if self.discretizer is not None:
                    column = discretized_training_data[:, feature]
                else:
                    column = training_data[:, feature]

<<<<<<< HEAD
            feature_count = collections.Counter(column)
            values, frequencies = map(list, zip(*(sorted(feature_count.items()))))
=======
                feature_count = collections.Counter(column)
                values, frequencies = map(list, zip(*(feature_count.items())))
            else:
                values = training_data_stats["feature_values"][feature]
                frequencies = training_data_stats["feature_frequencies"][feature]
>>>>>>> b9c39911

            self.feature_values[feature] = values
            self.feature_frequencies[feature] = (np.array(frequencies) /
                                                 float(sum(frequencies)))
            self.scaler.mean_[feature] = 0
            self.scaler.scale_[feature] = 1

    @staticmethod
    def convert_and_round(values):
        return ['%.2f' % v for v in values]

    @staticmethod
    def validate_training_data_stats(training_data_stats: dict):
        """
            Method to validate the structure of training data stats
        """
        stat_keys = list(training_data_stats.keys())
        valid_stat_keys = ["means", "mins", "maxs", "stds", "feature_values", "feature_frequencies"]
        missing_keys = list(set(valid_stat_keys) - set(stat_keys))
        if len(missing_keys) > 0:
            raise Exception("Missing keys in training_data_stats. Details:" % (missing_keys))

    def explain_instance(self,
                         data_row,
                         predict_fn,
                         labels=(1,),
                         top_labels=None,
                         num_features=10,
                         num_samples=5000,
                         distance_metric='euclidean',
                         model_regressor=None):
        """Generates explanations for a prediction.

        First, we generate neighborhood data by randomly perturbing features
        from the instance (see __data_inverse). We then learn locally weighted
        linear models on this neighborhood data to explain each of the classes
        in an interpretable way (see lime_base.py).

        Args:
            data_row: 1d numpy array, corresponding to a row
            predict_fn: prediction function. For classifiers, this should be a
                function that takes a numpy array and outputs prediction
                probabilities. For regressors, this takes a numpy array and
                returns the predictions. For ScikitClassifiers, this is
                `classifier.predict_proba()`. For ScikitRegressors, this
                is `regressor.predict()`. The prediction function needs to work
                on multiple feature vectors (the vectors randomly perturbed
                from the data_row).
            labels: iterable with labels to be explained.
            top_labels: if not None, ignore labels and produce explanations for
                the K labels with highest prediction probabilities, where K is
                this parameter.
            num_features: maximum number of features present in explanation
            num_samples: size of the neighborhood to learn the linear model
            distance_metric: the distance metric to use for weights.
            model_regressor: sklearn regressor to use in explanation. Defaults
                to Ridge regression in LimeBase. Must have model_regressor.coef_
                and 'sample_weight' as a parameter to model_regressor.fit()

        Returns:
            An Explanation object (see explanation.py) with the corresponding
            explanations.
        """
        data, inverse = self.__data_inverse(data_row, num_samples)
        scaled_data = (data - self.scaler.mean_) / self.scaler.scale_

        distances = sklearn.metrics.pairwise_distances(
                scaled_data,
                scaled_data[0].reshape(1, -1),
                metric=distance_metric
        ).ravel()

        yss = predict_fn(inverse)

        # for classification, the model needs to provide a list of tuples - classes
        # along with prediction probabilities
        if self.mode == "classification":
            if len(yss.shape) == 1:
                raise NotImplementedError("LIME does not currently support "
                                          "classifier models without probability "
                                          "scores. If this conflicts with your "
                                          "use case, please let us know: "
                                          "https://github.com/datascienceinc/lime/issues/16")
            elif len(yss.shape) == 2:
                if self.class_names is None:
                    self.class_names = [str(x) for x in range(yss[0].shape[0])]
                else:
                    self.class_names = list(self.class_names)
                if not np.allclose(yss.sum(axis=1), 1.0):
                    warnings.warn("""
                    Prediction probabilties do not sum to 1, and
                    thus does not constitute a probability space.
                    Check that you classifier outputs probabilities
                    (Not log probabilities, or actual class predictions).
                    """)
            else:
                raise ValueError("Your model outputs "
                                 "arrays with {} dimensions".format(len(yss.shape)))

        # for regression, the output should be a one-dimensional array of predictions
        else:
            try:
                assert isinstance(yss, np.ndarray) and len(yss.shape) == 1
            except AssertionError:
                raise ValueError("Your model needs to output single-dimensional \
                    numpyarrays, not arrays of {} dimensions".format(yss.shape))

            predicted_value = yss[0]
            min_y = min(yss)
            max_y = max(yss)

            # add a dimension to be compatible with downstream machinery
            yss = yss[:, np.newaxis]

        feature_names = copy.deepcopy(self.feature_names)
        if feature_names is None:
            feature_names = [str(x) for x in range(data_row.shape[0])]

        values = self.convert_and_round(data_row)

        for i in self.categorical_features:
            if self.discretizer is not None and i in self.discretizer.lambdas:
                continue
            name = int(data_row[i])
            if i in self.categorical_names:
                name = self.categorical_names[i][name]
            feature_names[i] = '%s=%s' % (feature_names[i], name)
            values[i] = 'True'
        categorical_features = self.categorical_features

        discretized_feature_names = None
        if self.discretizer is not None:
            categorical_features = range(data.shape[1])
            discretized_instance = self.discretizer.discretize(data_row)
            discretized_feature_names = copy.deepcopy(feature_names)
            for f in self.discretizer.names:
                discretized_feature_names[f] = self.discretizer.names[f][int(
                        discretized_instance[f])]

        domain_mapper = TableDomainMapper(feature_names,
                                          values,
                                          scaled_data[0],
                                          categorical_features=categorical_features,
                                          discretized_feature_names=discretized_feature_names)
        ret_exp = explanation.Explanation(domain_mapper,
                                          mode=self.mode,
                                          class_names=self.class_names)
        ret_exp.scaled_data = scaled_data
        if self.mode == "classification":
            ret_exp.predict_proba = yss[0]
            if top_labels:
                labels = np.argsort(yss[0])[-top_labels:]
                ret_exp.top_labels = list(labels)
                ret_exp.top_labels.reverse()
        else:
            ret_exp.predicted_value = predicted_value
            ret_exp.min_value = min_y
            ret_exp.max_value = max_y
            labels = [0]

        for label in labels:
            (ret_exp.intercept[label],
             ret_exp.local_exp[label],
             ret_exp.score, ret_exp.local_pred) = self.base.explain_instance_with_data(
                    scaled_data,
                    yss,
                    distances,
                    label,
                    num_features,
                    model_regressor=model_regressor,
                    feature_selection=self.feature_selection)

        if self.mode == "regression":
            ret_exp.intercept[1] = ret_exp.intercept[0]
            ret_exp.local_exp[1] = [x for x in ret_exp.local_exp[0]]
            ret_exp.local_exp[0] = [(i, -1 * j) for i, j in ret_exp.local_exp[1]]

        return ret_exp

    def __data_inverse(self,
                       data_row,
                       num_samples):
        """Generates a neighborhood around a prediction.

        For numerical features, perturb them by sampling from a Normal(0,1) and
        doing the inverse operation of mean-centering and scaling, according to
        the means and stds in the training data. For categorical features,
        perturb by sampling according to the training distribution, and making
        a binary feature that is 1 when the value is the same as the instance
        being explained.

        Args:
            data_row: 1d numpy array, corresponding to a row
            num_samples: size of the neighborhood to learn the linear model

        Returns:
            A tuple (data, inverse), where:
                data: dense num_samples * K matrix, where categorical features
                are encoded with either 0 (not equal to the corresponding value
                in data_row) or 1. The first row is the original instance.
                inverse: same as data, except the categorical features are not
                binary, but categorical (as the original data)
        """
        data = np.zeros((num_samples, data_row.shape[0]))
        categorical_features = range(data_row.shape[0])
        if self.discretizer is None:
            data = self.random_state.normal(
                0, 1, num_samples * data_row.shape[0]).reshape(
                num_samples, data_row.shape[0])
            if self.sample_around_instance:
                data = data * self.scaler.scale_ + data_row
            else:
                data = data * self.scaler.scale_ + self.scaler.mean_
            categorical_features = self.categorical_features
            first_row = data_row
        else:
            first_row = self.discretizer.discretize(data_row)
        data[0] = data_row.copy()
        inverse = data.copy()
        for column in categorical_features:
            values = self.feature_values[column]
            freqs = self.feature_frequencies[column]
            inverse_column = self.random_state.choice(values, size=num_samples,
                                                      replace=True, p=freqs)
            binary_column = np.array([1 if x == first_row[column]
                                      else 0 for x in inverse_column])
            binary_column[0] = 1
            inverse_column[0] = data[0, column]
            data[:, column] = binary_column
            inverse[:, column] = inverse_column
        if self.discretizer is not None:
            inverse[1:] = self.discretizer.undiscretize(inverse[1:])
        inverse[0] = data_row
        return data, inverse


class RecurrentTabularExplainer(LimeTabularExplainer):
    """
    An explainer for keras-style recurrent neural networks, where the
    input shape is (n_samples, n_timesteps, n_features). This class
    just extends the LimeTabularExplainer class and reshapes the training
    data and feature names such that they become something like

    (val1_t1, val1_t2, val1_t3, ..., val2_t1, ..., valn_tn)

    Each of the methods that take data reshape it appropriately,
    so you can pass in the training/testing data exactly as you
    would to the recurrent neural network.

    """

    def __init__(self, training_data, mode="classification",
                 training_labels=None, feature_names=None,
                 categorical_features=None, categorical_names=None,
                 kernel_width=None, kernel=None, verbose=False, class_names=None,
                 feature_selection='auto', discretize_continuous=True,
                 discretizer='quartile', random_state=None):
        """
        Args:
            training_data: numpy 3d array with shape
                (n_samples, n_timesteps, n_features)
            mode: "classification" or "regression"
            training_labels: labels for training data. Not required, but may be
                used by discretizer.
            feature_names: list of names (strings) corresponding to the columns
                in the training data.
            categorical_features: list of indices (ints) corresponding to the
                categorical columns. Everything else will be considered
                continuous. Values in these columns MUST be integers.
            categorical_names: map from int to list of names, where
                categorical_names[x][y] represents the name of the yth value of
                column x.
            kernel_width: kernel width for the exponential kernel.
            If None, defaults to sqrt(number of columns) * 0.75
            kernel: similarity kernel that takes euclidean distances and kernel
                width as input and outputs weights in (0,1). If None, defaults to
                an exponential kernel.
            verbose: if true, print local prediction values from linear model
            class_names: list of class names, ordered according to whatever the
                classifier is using. If not present, class names will be '0',
                '1', ...
            feature_selection: feature selection method. can be
                'forward_selection', 'lasso_path', 'none' or 'auto'.
                See function 'explain_instance_with_data' in lime_base.py for
                details on what each of the options does.
            discretize_continuous: if True, all non-categorical features will
                be discretized into quartiles.
            discretizer: only matters if discretize_continuous is True. Options
                are 'quartile', 'decile', 'entropy' or a BaseDiscretizer
                instance.
            random_state: an integer or numpy.RandomState that will be used to
                generate random numbers. If None, the random state will be
                initialized using the internal numpy seed.
        """

        # Reshape X
        n_samples, n_timesteps, n_features = training_data.shape
        training_data = np.transpose(training_data, axes=(0, 2, 1)).reshape(
                n_samples, n_timesteps * n_features)
        self.n_timesteps = n_timesteps
        self.n_features = n_features

        # Update the feature names
        feature_names = ['{}_t-{}'.format(n, n_timesteps - (i + 1))
                         for n in feature_names for i in range(n_timesteps)]

        # Send off the the super class to do its magic.
        super(RecurrentTabularExplainer, self).__init__(
                training_data,
                mode=mode,
                training_labels=training_labels,
                feature_names=feature_names,
                categorical_features=categorical_features,
                categorical_names=categorical_names,
                kernel_width=kernel_width,
                kernel=kernel,
                verbose=verbose,
                class_names=class_names,
                feature_selection=feature_selection,
                discretize_continuous=discretize_continuous,
                discretizer=discretizer,
                random_state=random_state)

    def _make_predict_proba(self, func):
        """
        The predict_proba method will expect 3d arrays, but we are reshaping
        them to 2D so that LIME works correctly. This wraps the function
        you give in explain_instance to first reshape the data to have
        the shape the the keras-style network expects.
        """

        def predict_proba(X):
            n_samples = X.shape[0]
            new_shape = (n_samples, self.n_features, self.n_timesteps)
            X = np.transpose(X.reshape(new_shape), axes=(0, 2, 1))
            return func(X)

        return predict_proba

    def explain_instance(self, data_row, classifier_fn, labels=(1,),
                         top_labels=None, num_features=10, num_samples=5000,
                         distance_metric='euclidean', model_regressor=None):
        """Generates explanations for a prediction.

        First, we generate neighborhood data by randomly perturbing features
        from the instance (see __data_inverse). We then learn locally weighted
        linear models on this neighborhood data to explain each of the classes
        in an interpretable way (see lime_base.py).

        Args:
            data_row: 2d numpy array, corresponding to a row
            classifier_fn: classifier prediction probability function, which
                takes a numpy array and outputs prediction probabilities. For
                ScikitClassifiers , this is classifier.predict_proba.
            labels: iterable with labels to be explained.
            top_labels: if not None, ignore labels and produce explanations for
                the K labels with highest prediction probabilities, where K is
                this parameter.
            num_features: maximum number of features present in explanation
            num_samples: size of the neighborhood to learn the linear model
            distance_metric: the distance metric to use for weights.
            model_regressor: sklearn regressor to use in explanation. Defaults
                to Ridge regression in LimeBase. Must have
                model_regressor.coef_ and 'sample_weight' as a parameter
                to model_regressor.fit()

        Returns:
            An Explanation object (see explanation.py) with the corresponding
            explanations.
        """

        # Flatten input so that the normal explainer can handle it
        data_row = data_row.T.reshape(self.n_timesteps * self.n_features)

        # Wrap the classifier to reshape input
        classifier_fn = self._make_predict_proba(classifier_fn)
        return super(RecurrentTabularExplainer, self).explain_instance(
            data_row, classifier_fn,
            labels=labels,
            top_labels=top_labels,
            num_features=num_features,
            num_samples=num_samples,
            distance_metric=distance_metric,
            model_regressor=model_regressor)<|MERGE_RESOLUTION|>--- conflicted
+++ resolved
@@ -156,8 +156,10 @@
                 generate random numbers. If None, the random state will be
                 initialized using the internal numpy seed.
             training_data_stats: a dict object having the details of training data
-                statistics.If None, training data information will be used, only matters
-                if discretize_continuous is True
+                statistics. If None, training data information will be used, only matters
+                if discretize_continuous is True. Must have the following keys:
+                means", "mins", "maxs", "stds", "feature_values",
+                "feature_frequencies"
         """
         self.random_state = check_random_state(random_state)
         self.mode = mode
@@ -238,16 +240,11 @@
                 else:
                     column = training_data[:, feature]
 
-<<<<<<< HEAD
-            feature_count = collections.Counter(column)
-            values, frequencies = map(list, zip(*(sorted(feature_count.items()))))
-=======
                 feature_count = collections.Counter(column)
-                values, frequencies = map(list, zip(*(feature_count.items())))
+                values, frequencies = map(list, zip(*(sorted(feature_count.items()))))
             else:
                 values = training_data_stats["feature_values"][feature]
                 frequencies = training_data_stats["feature_frequencies"][feature]
->>>>>>> b9c39911
 
             self.feature_values[feature] = values
             self.feature_frequencies[feature] = (np.array(frequencies) /
@@ -260,7 +257,7 @@
         return ['%.2f' % v for v in values]
 
     @staticmethod
-    def validate_training_data_stats(training_data_stats: dict):
+    def validate_training_data_stats(training_data_stats):
         """
             Method to validate the structure of training data stats
         """
