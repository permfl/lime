"""
Functions for explaining text classifiers.
"""
<<<<<<< HEAD
=======
from __future__ import unicode_literals
from . import lime_base
from . import explanation
import numpy as np
import scipy as sp
import sklearn
>>>>>>> f9dada34
import re
import itertools
import sklearn
import numpy as np
import scipy as sp
from . import lime_base
from . import explanation

class TextDomainMapper(explanation.DomainMapper):
    """Maps feature ids to words or word-positions"""
    def __init__(self, indexed_string):
        """Initializer.

        Args:
            indexed_string: lime_text.IndexedString, original string
        """
        self.indexed_string = indexed_string
    def map_exp_ids(self, exp, positions=False):
        """Maps ids to words or word-position strings.

        Args:
            exp: list of tuples [(id, weight), (id,weight)]
            positions: if True, also return word positions

        Returns:
            list of tuples (word, weight), or (word_positions, weight) if
            examples: ('bad', 1) or ('bad_3-6-12', 1)
        """
        if positions:
            exp = [('%s_%s' % (
                self.indexed_string.word(x[0]),
                '-'.join(
                    map(str, self.indexed_string.string_position(x[0])))), x[1])
                   for x in exp]
        else:
            exp = [(self.indexed_string.word(x[0]), x[1]) for x in exp]
        return exp
    def visualize_instance_html(self, exp, label, random_id, text=True):
        """Adds text with highlighted words to visualization.

        Args:
             exp: list of tuples [(id, weight), (id,weight)]
             label: label id (integer)
             random_id: random_id being used, appended to div ids and etc in html
             text: if False, return empty
        """
        if not text:
            return ''
        text = self.indexed_string.raw_string().encode('ascii', 'xmlcharrefreplace')
        text = re.sub(r'[<>&]', '|', text)
        exp = [(self.indexed_string.word(x[0]),
                self.indexed_string.string_position(x[0]),
                x[1]) for x in exp]
        all_ocurrences = list(itertools.chain.from_iterable(
            [itertools.product([x[0]], x[1], [x[2]]) for x in exp]))
        sorted_ocurrences = sorted(all_ocurrences, key=lambda x: x[1])
        add_after = '</span>'
        added = 0
        for word, position, val in sorted_ocurrences:
            class_ = 'pos' if val > 0 else 'neg'
            add_before = '<span class="%s">' % class_
            idx0 = position + added
            idx1 = idx0 + len(word)
            text = '%s%s%s%s%s' % (text[:idx0],
                                   add_before,
                                   text[idx0:idx1],
                                   add_after,
                                   text[idx1:])
            added += len(add_before) + len(add_after)
        text = re.sub('\n', '<br />', text)
        out = ('<div id="mytext%s"><h3>Text with highlighted words</h3>'
               '%s</div>' % (random_id, text))
        out += '''
        <script>
        var text_div = d3.select('#mytext%s');
        exp.UpdateTextColors(text_div, %d);
        </script>
        ''' % (random_id, label)
        return out


class ScikitClassifier(object):
    """ Takes a classifier and vectorizer, implements predict_proba on raw text.
    """
    def __init__(self, classifier, vectorizer):
        """Initializer.

        Args:
            classifier: trained sklearn classifier, must implement predict_proba
            vectorizer: Count or Tfidf vectorizers, in sklearn.feature_extraction.text
        """
        self.classifier = classifier
        self.vectorizer = vectorizer
    def predict_proba(self, string_list):
        """Transforms and predicts on an input string

        Args:
            string_list: list of raw text strings.

        Returns:
            same as classifier.predict_proba
        """
        return self.classifier.predict_proba(
            self.vectorizer.transform(string_list))

class IndexedString(object):
    """String with various indexes."""
    def __init__(self, raw_string, split_expression=r'\W+', bow=True):
        """Initializer.

        Args:
            raw_string: string with raw text in it
            split_expression: string will be split by this.
            bow: if True, a word is the same everywhere in the text - i.e. we
                 will index multiple ocurrences of the same word. If False,
                 order matters, so that the same word will have different ids
                 according to position.
        """
        self.raw = raw_string
        self.as_list = re.split(r'(%s)|$' % split_expression, self.raw)
        self.as_np = np.array(self.as_list)
        non_word = re.compile(r'(%s)|$' % split_expression).match
        self.string_start = np.hstack(([0], np.cumsum([len(x) for x in self.as_np[:-1]])))
        vocab = {}
        self.inverse_vocab = []
        self.positions = []
        self.bow = bow
        non_vocab = set()
        for i, word in enumerate(self.as_np):
            if word in non_vocab:
                continue
            if non_word(word):
                non_vocab.add(word)
                continue
            if bow:
                if word not in vocab:
                    vocab[word] = len(vocab)
                    self.inverse_vocab.append(word)
                    self.positions.append([])
                idx_word = vocab[word]
                self.positions[idx_word].append(i)
            else:
                self.inverse_vocab.append(word)
                self.positions.append(i)
        if not bow:
            self.positions = np.array(self.positions)
    def raw_string(self):
        """Returns the original raw string"""
        return self.raw
    def num_words(self):
        """Returns the number of tokens in the vocabulary for this document."""
        return len(self.inverse_vocab)
    def word(self, id_):
        """Returns the word that corresponds to id_ (int)"""
        return self.inverse_vocab[id_]
    def string_position(self, id_):
        """Returns a np array with indices to id_ (int) ocurrences"""
        if self.bow:
            return self.string_start[self.positions[id_]]
        else:
            return self.string_start[[self.positions[id_]]]
    def inverse_removing(self, words_to_remove):
        """Returns a string after removing the appropriate words.

        Args:
            words_to_remove: list of ids (ints) to remove

        Returns:
            original raw string with appropriate words removed.
        """
        mask = np.ones(self.as_np.shape[0], dtype='bool')
        mask[self.__get_idxs(words_to_remove)] = False
        return ''.join([self.as_list[v] for v in mask.nonzero()[0]])
    def __get_idxs(self, words):
        """Returns indexes to appropriate words."""
        if self.bow:
            return list(itertools.chain.from_iterable([self.positions[z] for z in words]))
        else:
            return self.positions[words]


class LimeTextExplainer(object):
    """Explains text classifiers.
       Currently, we are using an exponential kernel on cosine distance, and
       restricting explanations to words that are present in documents."""
    def __init__(self,
                 kernel_width=25,
                 verbose=False,
                 class_names=None,
                 feature_selection='auto',
                 split_expression=r'\W+',
                 bow=True):
        """Init function.

        Args:
            kernel_width: kernel width for the exponential kernel
            verbose: if true, print local prediction values from linear model
            class_names: list of class names, ordered according to whatever the
                classifier is using. If not present, class names will be '0',
                '1', ...
            feature_selection: feature selection method. can be
                'forward_selection', 'lasso_path', 'none' or 'auto'.
                See function 'explain_instance_with_data' in lime_base.py for
                details on what each of the options does.
            split_expression: strings will be split by this.
            bow: if True (bag of words), will perturb input data by removing all
                ocurrences of individual words.  Explanations will be in terms of
                these words. Otherwise, will explain in terms of word-positions,
                so that a word may be important the first time it appears and
                uninportant the second. Only set to false if the classifier uses
                word order in some way (bigrams, etc).

        """
        # exponential kernel
        kernel = lambda d: np.sqrt(np.exp(-(d**2) / kernel_width ** 2))
        self.base = lime_base.LimeBase(kernel, verbose)
        self.class_names = class_names
        self.vocabulary = None
        self.feature_selection = feature_selection
        self.bow = bow
        self.split_expression = split_expression
    def explain_instance(self,
                         text_instance,
                         classifier_fn,
                         labels=(1,),
                         top_labels=None,
                         num_features=10,
                         num_samples=5000):
        """Generates explanations for a prediction.

        First, we generate neighborhood data by randomly hiding features from
        the instance (see __data_labels_distance_mapping). We then learn
        locally weighted linear models on this neighborhood data to explain each
        of the classes in an interpretable way (see lime_base.py).

        Args:
            text_instance: raw text string to be explained.
            classifier_fn: classifier prediction probability function, which
                takes a string and outputs prediction probabilities.  For
                ScikitClassifiers , this is classifier.predict_proba.
            labels: iterable with labels to be explained.
            top_labels: if not None, ignore labels and produce explanations for
                the K labels with highest prediction probabilities, where K is
                this parameter.
            num_features: maximum number of features present in explanation
            num_samples: size of the neighborhood to learn the linear model

        Returns:
            An Explanation object (see explanation.py) with the corresponding
            explanations.
        """
        indexed_string = IndexedString(text_instance, bow=self.bow,
                                       split_expression=self.split_expression)
        domain_mapper = TextDomainMapper(indexed_string)
        data, yss, distances = self.__data_labels_distances(
            indexed_string, classifier_fn, num_samples)
        if self.class_names is None:
            self.class_names = [str(x) for x in range(yss[0].shape[0])]
        ret_exp = explanation.Explanation(domain_mapper=domain_mapper,
                                          class_names=self.class_names)
        ret_exp.predict_proba = yss[0]
        #map_exp = lambda exp: [(indexed_string.word(x[0]), x[1]) for x in exp]
        if top_labels:
            labels = np.argsort(yss[0])[-top_labels:]
            ret_exp.top_labels = list(labels)
            ret_exp.top_labels.reverse()
        for label in labels:
            ret_exp.local_exp[label] = self.base.explain_instance_with_data(
                data, yss, distances, label, num_features,
                feature_selection=self.feature_selection)
        return ret_exp

    @classmethod
    def __data_labels_distances(cls,
                                indexed_string,
                                classifier_fn,
                                num_samples):
        """Generates a neighborhood around a prediction.

        Generates neighborhood data by randomly removing words from
        the instance, and predicting with the classifier. Uses cosine distance
        to compute distances between original and perturbed instances.
        Args:
            indexed_string: document (IndexedString) to be explained,
            classifier_fn: classifier prediction probability function, which
                takes a string and outputs prediction probabilities. For
                ScikitClassifier, this is classifier.predict_proba.
            num_samples: size of the neighborhood to learn the linear model

        Returns:
            A tuple (data, labels, distances), where:
                data: dense num_samples * K binary matrix, where K is the
                    number of tokens in indexed_string. The first row is the
                    original instance, and thus a row of ones.
                labels: num_samples * L matrix, where L is the number of target
                    labels
                distances: cosine distance between the original instance and
                    each perturbed instance (computed in the binary 'data'
                    matrix), times 100.
        """
        distance_fn = lambda x: sklearn.metrics.pairwise.cosine_distances(x[0], x)[0] * 100
        doc_size = indexed_string.num_words()
        sample = np.random.randint(1, doc_size, num_samples - 1)
        data = np.ones((num_samples, doc_size))
        data[0] = np.ones(doc_size)
        features_range = range(doc_size)
        inverse_data = [indexed_string.raw_string()]
        for i, size in enumerate(sample, start=1):
            inactive = np.random.choice(features_range, size, replace=False)
            data[i, inactive] = 0
            inverse_data.append(indexed_string.inverse_removing(inactive))
        labels = classifier_fn(inverse_data)
        distances = distance_fn(sp.sparse.csr_matrix(data))
        return data, labels, distances<|MERGE_RESOLUTION|>--- conflicted
+++ resolved
@@ -1,15 +1,7 @@
 """
 Functions for explaining text classifiers.
 """
-<<<<<<< HEAD
-=======
 from __future__ import unicode_literals
-from . import lime_base
-from . import explanation
-import numpy as np
-import scipy as sp
-import sklearn
->>>>>>> f9dada34
 import re
 import itertools
 import sklearn
@@ -57,8 +49,9 @@
              text: if False, return empty
         """
         if not text:
-            return ''
-        text = self.indexed_string.raw_string().encode('ascii', 'xmlcharrefreplace')
+            return u''
+        text = (self.indexed_string.raw_string()
+            .encode('ascii', 'xmlcharrefreplace').decode())
         text = re.sub(r'[<>&]', '|', text)
         exp = [(self.indexed_string.word(x[0]),
                 self.indexed_string.string_position(x[0]),
@@ -80,9 +73,9 @@
                                    text[idx1:])
             added += len(add_before) + len(add_after)
         text = re.sub('\n', '<br />', text)
-        out = ('<div id="mytext%s"><h3>Text with highlighted words</h3>'
+        out = (u'<div id="mytext%s"><h3>Text with highlighted words</h3>'
                '%s</div>' % (random_id, text))
-        out += '''
+        out += u'''
         <script>
         var text_div = d3.select('#mytext%s');
         exp.UpdateTextColors(text_div, %d);
